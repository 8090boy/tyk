--- conflicted
+++ resolved
@@ -24,13 +24,9 @@
 
 //var tykBundlePath string
 
-<<<<<<< HEAD
+
 func getTykBundlePath() string {
-	return filepath.Join(globalConf.MiddlewarePath, "bundles")
-=======
-func init() {
-	tykBundlePath = filepath.Join(config.Global.MiddlewarePath, "middleware", "bundles")
->>>>>>> 28757d93
+	return filepath.Join(config.Global.MiddlewarePath, "bundles")
 }
 
 // Bundle is the basic bundle data structure, it holds the bundle name and the data.
@@ -190,13 +186,7 @@
 		return bundle, err
 	}
 
-<<<<<<< HEAD
-	bundleURL := globalConf.BundleBaseURL + spec.CustomMiddlewareBundle
-	log.Info("Fetching: ", bundleURL)
-=======
 	bundleURL := config.Global.BundleBaseURL + spec.CustomMiddlewareBundle
-
->>>>>>> 28757d93
 	var getter BundleGetter
 
 	u, err := url.Parse(bundleURL)
